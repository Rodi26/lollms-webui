######
# Project       : lollms-webui
# Author        : ParisNeo with the help of the community
# Supported by Nomic-AI
# license       : Apache 2.0
# Description   : 
# A front end Flask application for llamacpp models.
# The official GPT4All Web ui
# Made by the community for the community
######

__author__ = "parisneo"
__github__ = "https://github.com/ParisNeo/lollms-webui"
__copyright__ = "Copyright 2023, "
__license__ = "Apache 2.0"

__version__ ="4.0"

main_repo = "https://github.com/ParisNeo/lollms-webui.git"
import os
import sys

def run_update_script(args=None):
    update_script = "update_script.py"

    # Convert Namespace object to a dictionary
    if args:
        args_dict = vars(args)
    else:
        args_dict = {}
    # Filter out any key-value pairs where the value is None
    valid_args = {key: value for key, value in args_dict.items() if value is not None}

    # Save the arguments to a temporary file
    temp_file = "temp_args.txt"
    with open(temp_file, "w") as file:
        # Convert the valid_args dictionary to a string in the format "key1 value1 key2 value2 ..."
        arg_string = " ".join([f"--{key} {value}" for key, value in valid_args.items()])
        file.write(arg_string)

    os.system(f"python {update_script}")
    sys.exit(0)
    
try:
    import git
    import logging
    import argparse
    import json
    import traceback
    import subprocess
    import signal
    from lollms.config import InstallOption
    from lollms.binding import LOLLMSConfig, BindingBuilder
    from lollms.personality import AIPersonality
    from lollms.config import BaseConfig
    from lollms.helpers import ASCIIColors, trace_exception
    from lollms.paths import LollmsPaths

    from api.db import Discussion
    from flask import (
        Flask,
        jsonify,
        render_template,
        request,
        send_from_directory
    )

    from flask_socketio import SocketIO
    from pathlib import Path
    import yaml
    from geventwebsocket.handler import WebSocketHandler
    import logging
    import psutil
    from lollms.main_config import LOLLMSConfig
    from typing import Optional
    import gc
    import pkg_resources
    
    from api.config import load_config
    from api import LoLLMsAPPI
    import shutil
    import socket

except Exception as ex:
    print(ex)
    print("Error importing some libraries. Updating lollms...")
    run_update_script()


try:
    import mimetypes
    mimetypes.add_type('application/javascript', '.js')
    mimetypes.add_type('text/css', '.css')    
except:
    ASCIIColors.yellow("Couldn't set mimetype")    
    

log = logging.getLogger('werkzeug')
log.setLevel(logging.ERROR)

app = Flask("Lollms-WebUI", static_url_path="/static", static_folder="static")
#  async_mode='gevent', ping_timeout=1200, ping_interval=120, 
socketio = SocketIO(app,  cors_allowed_origins="*", async_mode='threading',engineio_options={'websocket_compression': False, 'websocket_ping_interval': 20, 'websocket_ping_timeout': 120, 'websocket_max_queue': 100})

app.config['SECRET_KEY'] = 'secret!'
# Set the logging level to WARNING or higher
logging.getLogger('socketio').setLevel(logging.WARNING)
logging.getLogger('engineio').setLevel(logging.WARNING)
logging.getLogger('werkzeug').setLevel(logging.ERROR)
logging.basicConfig(level=logging.WARNING)



def get_ip_address():
    # Create a socket object
    sock = socket.socket(socket.AF_INET, socket.SOCK_DGRAM)
    
    try:
        # Connect to a remote host (doesn't matter which one)
        sock.connect(('8.8.8.8', 80))
        
        # Get the local IP address of the socket
        ip_address = sock.getsockname()[0]
        return ip_address
    except socket.error:
        return None
    finally:
        # Close the socket
        sock.close()


def check_update(branch_name="main"):
    try:
        # Open the repository
        repo = git.Repo(".")
        
        # Fetch updates from the remote for the specified branch
        repo.remotes.origin.fetch(refspec=f"refs/heads/{branch_name}:refs/remotes/origin/{branch_name}")
        
        # Compare the local and remote commit IDs for the specified branch
        local_commit = repo.head.commit
        remote_commit = repo.remotes.origin.refs[branch_name].commit
        
        # Return True if there are updates, False otherwise
        return local_commit != remote_commit
    except Exception as e:
        # Handle any errors that may occur during the fetch process
        trace_exception(e)
        return False


def run_restart_script(args):
    restart_script = "restart_script.py"

    # Convert Namespace object to a dictionary
    args_dict = vars(args)

    # Filter out any key-value pairs where the value is None
    valid_args = {key: value for key, value in args_dict.items() if value is not None}

    # Save the arguments to a temporary file
    temp_file = "temp_args.txt"
    with open(temp_file, "w") as file:
        # Convert the valid_args dictionary to a string in the format "key1 value1 key2 value2 ..."
        arg_string = " ".join([f"--{key} {value}" for key, value in valid_args.items()])
        file.write(arg_string)

    os.system(f"python {restart_script}")
    sys.exit(0)




class LoLLMsWebUI(LoLLMsAPPI):
    def __init__(self, args, _app, _socketio, config:LOLLMSConfig, config_file_path:Path|str, lollms_paths:LollmsPaths) -> None:
        self.args = args
        if len(config.personalities)==0:
            config.personalities.append("english/generic/lollms")
            config["active_personality_id"] = 0
            config.save_config()

        if config["active_personality_id"]>=len(config["personalities"]) or config["active_personality_id"]<0:
            config["active_personality_id"] = 0
        super().__init__(config, _socketio, config_file_path, lollms_paths)

        self.app = _app
        self.cancel_gen = False

        app.template_folder = "web/dist"

        if len(config["personalities"])>0:
            self.personality_language= config["personalities"][config["active_personality_id"]].split("/")[0]
            self.personality_category= config["personalities"][config["active_personality_id"]].split("/")[1]
            self.personality_name= config["personalities"][config["active_personality_id"]].split("/")[2]
        else:
            self.personality_language = "english"
            self.personality_category = "generic"
            self.personality_name = "lollms"

        # =========================================================================================
        # Endpoints
        # =========================================================================================

        self.add_endpoint("/get_lollms_version", "get_lollms_version", self.get_lollms_version, methods=["GET"])
        self.add_endpoint("/get_lollms_webui_version", "get_lollms_webui_version", self.get_lollms_webui_version, methods=["GET"])
        

        self.add_endpoint("/reload_binding", "reload_binding", self.reload_binding, methods=["POST"])
        self.add_endpoint("/update_software", "update_software", self.update_software, methods=["GET"])
        self.add_endpoint("/clear_uploads", "clear_uploads", self.clear_uploads, methods=["GET"])
        self.add_endpoint("/selectdb", "selectdb", self.selectdb, methods=["GET"])

        self.add_endpoint("/restart_program", "restart_program", self.restart_program, methods=["GET"])
        
        self.add_endpoint("/check_update", "check_update", self.check_update, methods=["GET"])
        


        
        self.add_endpoint("/install_model_from_path", "install_model_from_path", self.install_model_from_path, methods=["GET"])
        
        self.add_endpoint("/reinstall_binding", "reinstall_binding", self.reinstall_binding, methods=["POST"])
        self.add_endpoint("/reinstall_personality", "reinstall_personality", self.reinstall_personality, methods=["POST"])

        self.add_endpoint("/switch_personal_path", "switch_personal_path", self.switch_personal_path, methods=["POST"])

        self.add_endpoint("/add_reference_to_local_model", "add_reference_to_local_model", self.add_reference_to_local_model, methods=["POST"])
        
        
        self.add_endpoint("/add_model_reference", "add_model_reference", self.add_model_reference, methods=["POST"])
        
        self.add_endpoint("/upload_model", "upload_model", self.upload_model, methods=["POST"])
        self.add_endpoint("/upload_avatar", "upload_avatar", self.upload_avatar, methods=["POST"])
        
        
        self.add_endpoint("/list_mounted_personalities", "list_mounted_personalities", self.list_mounted_personalities, methods=["POST"])

        self.add_endpoint("/mount_personality", "mount_personality", self.p_mount_personality, methods=["POST"])
        self.add_endpoint("/unmount_personality", "unmount_personality", self.p_unmount_personality, methods=["POST"])        
        self.add_endpoint("/select_personality", "select_personality", self.p_select_personality, methods=["POST"])

        self.add_endpoint("/get_personality_settings", "get_personality_settings", self.get_personality_settings, methods=["POST"])

        self.add_endpoint("/get_active_personality_settings", "get_active_personality_settings", self.get_active_personality_settings, methods=["GET"])
        self.add_endpoint("/get_active_binding_settings", "get_active_binding_settings", self.get_active_binding_settings, methods=["GET"])

        self.add_endpoint("/set_active_personality_settings", "set_active_personality_settings", self.set_active_personality_settings, methods=["POST"])
        self.add_endpoint("/set_active_binding_settings", "set_active_binding_settings", self.set_active_binding_settings, methods=["POST"])

        self.add_endpoint(
            "/disk_usage", "disk_usage", self.disk_usage, methods=["GET"]
        )

        self.add_endpoint(
            "/ram_usage", "ram_usage", self.ram_usage, methods=["GET"]
        )
        self.add_endpoint(
            "/vram_usage", "vram_usage", self.vram_usage, methods=["GET"]
        )


        self.add_endpoint(
            "/list_bindings", "list_bindings", self.list_bindings, methods=["GET"]
        )
        self.add_endpoint(
            "/list_extensions", "list_extensions", self.list_extensions, methods=["GET"]
        )
        
        self.add_endpoint(
            "/list_models", "list_models", self.list_models, methods=["GET"]
        )
        self.add_endpoint(
            "/list_personalities_languages", "list_personalities_languages", self.list_personalities_languages, methods=["GET"]
        )        
        self.add_endpoint(
            "/list_personalities_categories", "list_personalities_categories", self.list_personalities_categories, methods=["GET"]
        )
        self.add_endpoint(
            "/list_personalities", "list_personalities", self.list_personalities, methods=["GET"]
        )

        self.add_endpoint(
            "/list_languages", "list_languages", self.list_languages, methods=["GET"]
        )
        
        self.add_endpoint(
            "/list_discussions", "list_discussions", self.list_discussions, methods=["GET"]
        )
        
        self.add_endpoint("/delete_personality", "delete_personality", self.delete_personality, methods=["GET"])
        
        
        self.add_endpoint("/", "", self.index, methods=["GET"])
        self.add_endpoint("/<path:filename>", "serve_static", self.serve_static, methods=["GET"])
        self.add_endpoint("/user_infos/<path:filename>", "serve_user_infos", self.serve_user_infos, methods=["GET"])
        
        self.add_endpoint("/images/<path:filename>", "serve_images", self.serve_images, methods=["GET"])
        self.add_endpoint("/bindings/<path:filename>", "serve_bindings", self.serve_bindings, methods=["GET"])
        self.add_endpoint("/personalities/<path:filename>", "serve_personalities", self.serve_personalities, methods=["GET"])
        self.add_endpoint("/outputs/<path:filename>", "serve_outputs", self.serve_outputs, methods=["GET"])
        self.add_endpoint("/data/<path:filename>", "serve_data", self.serve_data, methods=["GET"])
        self.add_endpoint("/help/<path:filename>", "serve_help", self.serve_help, methods=["GET"])
        
        self.add_endpoint("/uploads/<path:filename>", "serve_uploads", self.serve_uploads, methods=["GET"])

        
        self.add_endpoint("/export_discussion", "export_discussion", self.export_discussion, methods=["GET"])
        self.add_endpoint("/export", "export", self.export, methods=["GET"])

        self.add_endpoint("/stop_gen", "stop_gen", self.stop_gen, methods=["GET"])

        self.add_endpoint("/rename", "rename", self.rename, methods=["POST"])
        self.add_endpoint("/edit_title", "edit_title", self.edit_title, methods=["POST"])

        self.add_endpoint(
            "/delete_discussion",
            "delete_discussion",
            self.delete_discussion,
            methods=["POST"],
        )

        self.add_endpoint(
            "/edit_message", "edit_message", self.edit_message, methods=["GET"]
        )
        self.add_endpoint(
            "/message_rank_up", "message_rank_up", self.message_rank_up, methods=["GET"]
        )
        self.add_endpoint(
            "/message_rank_down", "message_rank_down", self.message_rank_down, methods=["GET"]
        )
        self.add_endpoint(
            "/delete_message", "delete_message", self.delete_message, methods=["GET"]
        )
        
        self.add_endpoint(
            "/set_binding", "set_binding", self.set_binding, methods=["POST"]
        )
        
        self.add_endpoint(
            "/set_model", "set_model", self.set_model, methods=["POST"]
        )
        

        self.add_endpoint(
            "/get_config", "get_config", self.get_config, methods=["GET"]
        )

        self.add_endpoint(
            "/get_current_personality_path_infos", "get_current_personality_path_infos", self.get_current_personality_path_infos, methods=["GET"]
        )

        self.add_endpoint(
            "/get_available_models", "get_available_models", self.get_available_models, methods=["GET"]
        )


        self.add_endpoint(
            "/extensions", "extensions", self.extensions, methods=["GET"]
        )

        self.add_endpoint(
            "/training", "training", self.training, methods=["GET"]
        )
        self.add_endpoint(
            "/main", "main", self.main, methods=["GET"]
        )
        
        self.add_endpoint(
            "/settings", "settings", self.settings, methods=["GET"]
        )

        self.add_endpoint(
            "/help", "help", self.help, methods=["GET"]
        )
        
        self.add_endpoint(
            "/get_generation_status", "get_generation_status", self.get_generation_status, methods=["GET"]
        )
        
        self.add_endpoint(
            "/update_setting", "update_setting", self.update_setting, methods=["POST"]
        )
        self.add_endpoint(
            "/apply_settings", "apply_settings", self.apply_settings, methods=["POST"]
        )
        

        self.add_endpoint(
            "/save_settings", "save_settings", self.save_settings, methods=["POST"]
        )

        self.add_endpoint(
            "/get_current_personality", "get_current_personality", self.get_current_personality, methods=["GET"]
        )
        

        self.add_endpoint(
            "/get_all_personalities", "get_all_personalities", self.get_all_personalities, methods=["GET"]
        )

        self.add_endpoint(
            "/get_personality", "get_personality", self.get_personality, methods=["GET"]
        )
        
        
        self.add_endpoint(
            "/reset", "reset", self.reset, methods=["GET"]
        )
        
        self.add_endpoint(
            "/export_multiple_discussions", "export_multiple_discussions", self.export_multiple_discussions, methods=["POST"]
        )      
        self.add_endpoint(
            "/import_multiple_discussions", "import_multiple_discussions", self.import_multiple_discussions, methods=["POST"]
        )      

        
        
    def export_multiple_discussions(self):
        data = request.get_json()
        discussion_ids = data["discussion_ids"]
        discussions = self.db.export_discussions_to_json(discussion_ids)
        return jsonify(discussions)
          
    def import_multiple_discussions(self):
        discussions = request.get_json()["jArray"]
        self.db.import_from_json(discussions)
        return jsonify(discussions)
        
    def reset(self):
        os.kill(os.getpid(), signal.SIGINT)  # Send the interrupt signal to the current process
        subprocess.Popen(['python', 'app.py'])  # Restart the app using subprocess

        return 'App is resetting...'

    def save_settings(self):
        self.config.save_config(self.config_file_path)
        if self.config["debug"]:
            print("Configuration saved")
        # Tell that the setting was changed
        self.socketio.emit('save_settings', {"status":True})
        return jsonify({"status":True})
    

    def get_current_personality(self):
        return jsonify({"personality":self.personality.as_dict()})
    
    def get_all_personalities(self):
        personalities_folder = self.lollms_paths.personalities_zoo_path
        personalities = {}
        for language_folder in personalities_folder.iterdir():
            lang = language_folder.stem
            if language_folder.is_dir() and not language_folder.stem.startswith('.'):
                personalities[language_folder.name] = {}
                for category_folder in  language_folder.iterdir():
                    cat = category_folder.stem
                    if category_folder.is_dir() and not category_folder.stem.startswith('.'):
                        personalities[language_folder.name][category_folder.name] = []
                        for personality_folder in category_folder.iterdir():
                            pers = personality_folder.stem
                            if personality_folder.is_dir() and not personality_folder.stem.startswith('.'):
                                personality_info = {"folder":personality_folder.stem}
                                config_path = personality_folder / 'config.yaml'
                                if not config_path.exists():
                                    """
                                    try:
                                        shutil.rmtree(str(config_path.parent))
                                        ASCIIColors.warning(f"Deleted useless personality: {config_path.parent}")
                                    except Exception as ex:
                                        ASCIIColors.warning(f"Couldn't delete personality ({ex})")
                                    """
                                    continue                                    
                                try:
                                    scripts_path = personality_folder / 'scripts'
                                    personality_info['has_scripts'] = scripts_path.is_dir()
                                    with open(config_path) as config_file:
                                        config_data = yaml.load(config_file, Loader=yaml.FullLoader)
                                        personality_info['name'] = config_data.get('name',"No Name")
                                        personality_info['description'] = config_data.get('personality_description',"")
                                        personality_info['author'] = config_data.get('author', 'ParisNeo')
                                        personality_info['version'] = config_data.get('version', '1.0.0')
                                        personality_info['installed'] = (self.lollms_paths.personal_configuration_path/f"personality_{personality_folder.stem}.yaml").exists() or personality_info['has_scripts']
                                        personality_info['help'] = config_data.get('help', '')
                                        personality_info['commands'] = config_data.get('commands', '')
                                    real_assets_path = personality_folder/ 'assets'
                                    assets_path = Path("personalities") / lang / cat / pers / 'assets'
                                    gif_logo_path = assets_path / 'logo.gif'
                                    webp_logo_path = assets_path / 'logo.webp'
                                    png_logo_path = assets_path / 'logo.png'
                                    jpg_logo_path = assets_path / 'logo.jpg'
                                    jpeg_logo_path = assets_path / 'logo.jpeg'
                                    bmp_logo_path = assets_path / 'logo.bmp'

                                    gif_logo_path_ = real_assets_path / 'logo.gif'
                                    webp_logo_path_ = real_assets_path / 'logo.webp'
                                    png_logo_path_ = real_assets_path / 'logo.png'
                                    jpg_logo_path_ = real_assets_path / 'logo.jpg'
                                    jpeg_logo_path_ = real_assets_path / 'logo.jpeg'
                                    bmp_logo_path_ = real_assets_path / 'logo.bmp'

                                    personality_info['has_logo'] = png_logo_path.is_file() or gif_logo_path.is_file()
                                    
                                    if gif_logo_path_.exists():
                                        personality_info['avatar'] = str(gif_logo_path).replace("\\","/")
                                    elif webp_logo_path_.exists():
                                        personality_info['avatar'] = str(webp_logo_path).replace("\\","/")
                                    elif png_logo_path_.exists():
                                        personality_info['avatar'] = str(png_logo_path).replace("\\","/")
                                    elif jpg_logo_path_.exists():
                                        personality_info['avatar'] = str(jpg_logo_path).replace("\\","/")
                                    elif jpeg_logo_path_.exists():
                                        personality_info['avatar'] = str(jpeg_logo_path).replace("\\","/")
                                    elif bmp_logo_path_.exists():
                                        personality_info['avatar'] = str(bmp_logo_path).replace("\\","/")
                                    else:
                                        personality_info['avatar'] = ""
                                    personalities[language_folder.name][category_folder.name].append(personality_info)
                                except Exception as ex:
                                    print(f"Couldn't load personality from {personality_folder} [{ex}]")
        return json.dumps(personalities)
    
    def get_personality(self):
        lang = request.args.get('language')
        category = request.args.get('category')
        name = request.args.get('name')
        if category!="personal":
            personality_folder = self.lollms_paths.personalities_zoo_path/f"{lang}"/f"{category}"/f"{name}"
        else:
            personality_folder = self.lollms_paths.personal_personalities_path/f"{lang}"/f"{category}"/f"{name}"
        personality_path = personality_folder/f"config.yaml"
        personality_info = {}
        with open(personality_path) as config_file:
            config_data = yaml.load(config_file, Loader=yaml.FullLoader)
            personality_info['name'] = config_data.get('name',"unnamed")
            personality_info['description'] = config_data.get('personality_description',"")
            personality_info['author'] = config_data.get('creator', 'ParisNeo')
            personality_info['version'] = config_data.get('version', '1.0.0')
        scripts_path = personality_folder / 'scripts'
        personality_info['has_scripts'] = scripts_path.is_dir()
        assets_path = personality_folder / 'assets'
        gif_logo_path = assets_path / 'logo.gif'
        webp_logo_path = assets_path / 'logo.webp'
        png_logo_path = assets_path / 'logo.png'
        jpg_logo_path = assets_path / 'logo.jpg'
        jpeg_logo_path = assets_path / 'logo.jpeg'
        bmp_logo_path = assets_path / 'logo.bmp'
        
        personality_info['has_logo'] = png_logo_path.is_file() or gif_logo_path.is_file()
        
        if gif_logo_path.exists():
            personality_info['avatar'] = str(gif_logo_path).replace("\\","/")
        elif webp_logo_path.exists():
            personality_info['avatar'] = str(webp_logo_path).replace("\\","/")
        elif png_logo_path.exists():
            personality_info['avatar'] = str(png_logo_path).replace("\\","/")
        elif jpg_logo_path.exists():
            personality_info['avatar'] = str(jpg_logo_path).replace("\\","/")
        elif jpeg_logo_path.exists():
            personality_info['avatar'] = str(jpeg_logo_path).replace("\\","/")
        elif bmp_logo_path.exists():
            personality_info['avatar'] = str(bmp_logo_path).replace("\\","/")
        else:
            personality_info['avatar'] = ""
        return json.dumps(personality_info)
        
    # Settings (data: {"setting_name":<the setting name>,"setting_value":<the setting value>})
    def update_setting(self):
        data = request.get_json()
        setting_name = data['setting_name']

        if setting_name== "temperature":
            self.config["temperature"]=float(data['setting_value'])
        elif setting_name== "n_predict":
            self.config["n_predict"]=int(data['setting_value'])
        elif setting_name== "top_k":
            self.config["top_k"]=int(data['setting_value'])
        elif setting_name== "top_p":
            self.config["top_p"]=float(data['setting_value'])
            
        elif setting_name== "repeat_penalty":
            self.config["repeat_penalty"]=float(data['setting_value'])
        elif setting_name== "repeat_last_n":
            self.config["repeat_last_n"]=int(data['setting_value'])

        elif setting_name== "n_threads":
            self.config["n_threads"]=int(data['setting_value'])
        elif setting_name== "ctx_size":
            self.config["ctx_size"]=int(data['setting_value'])


        elif setting_name== "language":
            self.config["language"]=data['setting_value']

        elif setting_name== "personality_folder":
            self.personality_name=data['setting_value']
            if len(self.config["personalities"])>0:
                if self.config["active_personality_id"]<len(self.config["personalities"]):
                    self.config["personalities"][self.config["active_personality_id"]] = f"{self.personality_language}/{self.personality_category}/{self.personality_name}"
                else:
                    self.config["active_personality_id"] = 0
                    self.config["personalities"][self.config["active_personality_id"]] = f"{self.personality_language}/{self.personality_category}/{self.personality_name}"
                
                if self.personality_category!="Custom":
                    personality_fn = self.lollms_paths.personalities_zoo_path/self.config["personalities"][self.config["active_personality_id"]]
                else:
                    personality_fn = self.lollms_paths.personal_personalities_path/self.config["personalities"][self.config["active_personality_id"]].split("/")[-1]
                self.personality.load_personality(personality_fn)
            else:
                self.config["personalities"].append(f"{self.personality_language}/{self.personality_category}/{self.personality_name}")
        elif setting_name== "override_personality_model_parameters":
            self.config["override_personality_model_parameters"]=bool(data['setting_value'])

        elif setting_name== "model_name":
            self.config["model_name"]=data['setting_value']
            if self.config["model_name"] is not None:
                try:
                    self.model = self.binding.build_model()
                    self.rebuild_personalities(reload_all=True)
                except Exception as ex:
                    # Catch the exception and get the traceback as a list of strings
                    traceback_lines = traceback.format_exception(type(ex), ex, ex.__traceback__)

                    # Join the traceback lines into a single string
                    traceback_text = ''.join(traceback_lines)
                    ASCIIColors.error(f"Couldn't load model: [{ex}]")
                    ASCIIColors.error(traceback_text)
                    return jsonify({ "status":False, 'error':str(ex)})
            else:
                ASCIIColors.warning("Trying to set a None model. Please select a model for the binding")
            print("update_settings : New model selected")

        elif setting_name== "binding_name":
            if self.config['binding_name']!= data['setting_value']:
                print(f"New binding selected : {data['setting_value']}")
                self.config["binding_name"]=data['setting_value']
                try:
                    if self.binding:
                        self.binding.destroy_model()

                    self.binding = None
                    self.model = None
                    for per in self.mounted_personalities:
                        per.model = None
                    gc.collect()
                    self.binding = BindingBuilder().build_binding(self.config, self.lollms_paths)
                    self.model = None
                    self.config.save_config()
                except Exception as ex:
                    ASCIIColors.error(f"Couldn't build binding: [{ex}]")
                    trace_exception(ex)
                    return jsonify({"status":False, 'error':str(ex)})
            else:
                if self.config["debug"]:
                    print(f"Configuration {data['setting_name']} set to {data['setting_value']}")
                return jsonify({'setting_name': data['setting_name'], "status":True})

        else:
            if data['setting_name'] in self.config.config.keys():
                self.config[data['setting_name']] = data['setting_value']
            else:
                if self.config["debug"]:
                    print(f"Configuration {data['setting_name']} couldn't be set to {data['setting_value']}")
                return jsonify({'setting_name': data['setting_name'], "status":False})

        if self.config["debug"]:
            print(f"Configuration {data['setting_name']} set to {data['setting_value']}")
            
        ASCIIColors.success(f"Configuration {data['setting_name']} updated")
        # Tell that the setting was changed
        return jsonify({'setting_name': data['setting_name'], "status":True})



    def apply_settings(self):
        ASCIIColors.success("OK")
        self.rebuild_personalities()
        return jsonify({"status":True})
    

    
    def ram_usage(self):
        """
        Returns the RAM usage in bytes.
        """
        ram = psutil.virtual_memory()
        return jsonify({
            "total_space":ram.total,
            "available_space":ram.free,

            "percent_usage":ram.percent,
            "ram_usage": ram.used
            })

    def vram_usage(self) -> Optional[dict]:
        try:
            output = subprocess.check_output(['nvidia-smi', '--query-gpu=memory.total,memory.used,gpu_name', '--format=csv,nounits,noheader'])
            lines = output.decode().strip().split('\n')
            vram_info = [line.split(',') for line in lines]
        except (subprocess.CalledProcessError, FileNotFoundError):
            return {
            "nb_gpus": 0
            }
        
        ram_usage = {
            "nb_gpus": len(vram_info)
        }
        
        if vram_info is not None:
            for i, gpu in enumerate(vram_info):
                ram_usage[f"gpu_{i}_total_vram"] = int(gpu[0])*1024*1024
                ram_usage[f"gpu_{i}_used_vram"] = int(gpu[1])*1024*1024
                ram_usage[f"gpu_{i}_model"] = gpu[2].strip()
        else:
            # Set all VRAM-related entries to None
            ram_usage["gpu_0_total_vram"] = None
            ram_usage["gpu_0_used_vram"] = None
            ram_usage["gpu_0_model"] = None
        
        return jsonify(ram_usage)

    def disk_usage(self):
        current_drive = Path.cwd().anchor
        drive_disk_usage = psutil.disk_usage(current_drive)
        try:
            models_folder_disk_usage = psutil.disk_usage(str(self.lollms_paths.personal_models_path/f'{self.config["binding_name"]}'))
            return jsonify( {
                "total_space":drive_disk_usage.total,
                "available_space":drive_disk_usage.free,
                "usage":drive_disk_usage.used,
                "percent_usage":drive_disk_usage.percent,

                "binding_disk_total_space":models_folder_disk_usage.total,
                "binding_disk_available_space":drive_disk_usage.free,
                "binding_models_usage": models_folder_disk_usage.used,
                "binding_models_percent_usage": models_folder_disk_usage.percent,
                })
        except Exception as ex:
            return jsonify({
                "total_space":drive_disk_usage.total,
                "available_space":drive_disk_usage.free,
                "percent_usage":drive_disk_usage.percent,

                "binding_disk_total_space": None,
                "binding_disk_available_space": None,
                "binding_models_usage": None,
                "binding_models_percent_usage": None,
                })

    def list_bindings(self):
        bindings_dir = self.lollms_paths.bindings_zoo_path  # replace with the actual path to the models folder
        bindings=[]
        for f in bindings_dir.iterdir():
            card = f/"binding_card.yaml"
            if card.exists():
                try:
                    bnd = load_config(card)
                    bnd["folder"]=f.stem
                    icon_path = Path(f"bindings/{f.name}/logo.png")
                    installed = (self.lollms_paths.personal_configuration_path/f"binding_{f.stem}.yaml").exists()
                    bnd["installed"]=installed
                    if Path(self.lollms_paths.bindings_zoo_path/f"{f.name}/logo.png").exists():
                        bnd["icon"]=str(icon_path)

                    bindings.append(bnd)
                except Exception as ex:
                    print(f"Couldn't load backend card : {f}\n\t{ex}")
        return jsonify(bindings)

    def list_extensions(self):
        return jsonify([])

    

    def list_models(self):
        if self.binding is not None:
            models = self.binding.list_models(self.config)
            ASCIIColors.yellow("Listing models")
            return jsonify(models)
        else:
            return jsonify([])
    

    def list_personalities_languages(self):
        personalities_languages_dir = self.lollms_paths.personalities_zoo_path  # replace with the actual path to the models folder
        personalities_languages = [f.stem for f in personalities_languages_dir.iterdir() if f.is_dir() and not f.name.startswith(".")]
        return jsonify(personalities_languages)

    def list_personalities_categories(self):
        language = request.args.get('language')
        if language is None:
            language = 'english'
        personalities_categories_dir = self.lollms_paths.personalities_zoo_path/f'{language}'  # replace with the actual path to the models folder
        personalities_categories = [f.stem for f in personalities_categories_dir.iterdir() if f.is_dir() and not f.name.startswith(".")]
        return jsonify(personalities_categories)
    
    def list_personalities(self):
        language = request.args.get('language')
        if language is None:
            language = 'english'
        category = request.args.get('category')
        if not category:
            return jsonify([])
            
        try:
            personalities_dir = self.lollms_paths.personalities_zoo_path/f'{language}/{category}'  # replace with the actual path to the models folder
            personalities = [f.stem for f in personalities_dir.iterdir() if f.is_dir() and not f.name.startswith(".")]
        except Exception as ex:
            personalities=[]
            ASCIIColors.error(f"No personalities found. Using default one {ex}")
        return jsonify(personalities)

    def list_languages(self):
        lanuguages= [
        { "value": "en-US", "label": "English" },
        { "value": "fr-FR", "label": "Français" },
        { "value": "ar-AR", "label": "العربية" },
        { "value": "it-IT", "label": "Italiano" },
        { "value": "de-DE", "label": "Deutsch" },
        { "value": "nl-XX", "label": "Dutch" },
        { "value": "zh-CN", "label": "中國人" }
        ]
        return jsonify(lanuguages)


    def list_discussions(self):
        discussions = self.db.get_discussions()
        return jsonify(discussions)


    def delete_personality(self):
        lang = request.args.get('language')
        category = request.args.get('category')
        name = request.args.get('name')
        path = Path("personalities")/lang/category/name
        try:
            shutil.rmtree(path)
            return jsonify({'status':True})
        except Exception as ex:
            return jsonify({'status':False,'error':str(ex)})

    def add_endpoint(
        self,
        endpoint=None,
        endpoint_name=None,
        handler=None,
        methods=["GET"],
        *args,
        **kwargs,
    ):
        self.app.add_url_rule(
            endpoint, endpoint_name, handler, methods=methods, *args, **kwargs
        )

    def index(self):
        return render_template("index.html")
    
    def serve_static(self, filename):
        root_dir = os.getcwd()
        path = os.path.join(root_dir, 'web/dist/')+"/".join(filename.split("/")[:-1])                            
        fn = filename.split("/")[-1]
        return send_from_directory(path, fn)

    
    def serve_images(self, filename):
        root_dir = os.getcwd()
        path = os.path.join(root_dir, 'images/')+"/".join(filename.split("/")[:-1])
                            
        fn = filename.split("/")[-1]
        return send_from_directory(path, fn)
    
    def serve_bindings(self, filename):
        path = str(self.lollms_paths.bindings_zoo_path/("/".join(filename.split("/")[:-1])))
                            
        fn = filename.split("/")[-1]
        return send_from_directory(path, fn)

    def serve_user_infos(self, filename):
        path = str(self.lollms_paths.personal_user_infos_path/("/".join(filename.split("/")[:-1])))
                            
        fn = filename.split("/")[-1]
        return send_from_directory(path, fn)



    def serve_personalities(self, filename):
        path = str(self.lollms_paths.personalities_zoo_path/("/".join(filename.split("/")[:-1])))
                            
        fn = filename.split("/")[-1]
        return send_from_directory(path, fn)

    def serve_outputs(self, filename):
        root_dir = self.lollms_paths.personal_path / "outputs"
        root_dir.mkdir(exist_ok=True, parents=True)
        path = str(root_dir/"/".join(filename.split("/")[:-1]))
                            
        fn = filename.split("/")[-1]
        return send_from_directory(path, fn)

    def serve_help(self, filename):
        root_dir = Path(__file__).parent/f"help"
        root_dir.mkdir(exist_ok=True, parents=True)
        path = str(root_dir/"/".join(filename.split("/")[:-1]))
                            
        fn = filename.split("/")[-1]
        return send_from_directory(path, fn)

    def serve_data(self, filename):
        root_dir = self.lollms_paths.personal_path / "data"
        root_dir.mkdir(exist_ok=True, parents=True)
        path = str(root_dir/"/".join(filename.split("/")[:-1]))
                            
        fn = filename.split("/")[-1]
        return send_from_directory(path, fn)

    def serve_uploads(self, filename):
        root_dir = self.lollms_paths.personal_path / "uploads"
        root_dir.mkdir(exist_ok=True, parents=True)

        path = str(root_dir/"/".join(filename.split("/")[:-1]))
                            
        fn = filename.split("/")[-1]
        return send_from_directory(path, fn)



    def export(self):
        return jsonify(self.db.export_to_json())

    def export_discussion(self):
        return jsonify({"discussion_text":self.get_discussion_to()})
    

            
    def get_generation_status(self):
        return jsonify({"status":not self.is_ready}) 
    
    def stop_gen(self):
        self.cancel_gen = True
        return jsonify({"status": True})    
    

    def switch_personal_path(self):
        data = request.get_json()
        path = data["path"]
        global_paths_cfg = Path("./global_paths_cfg.yaml")
        if global_paths_cfg.exists():
            try:
                cfg = BaseConfig()
                cfg.load_config(global_paths_cfg)
                cfg.lollms_personal_path = path
                cfg.save_config(global_paths_cfg)
                return jsonify({"status": True})         
            except Exception as ex:
                print(ex)
                return jsonify({"status": False, 'error':f"Couldn't switch path: {ex}"})         
    
    def add_reference_to_local_model(self):     
        data = request.get_json()
<<<<<<< HEAD
        if data["path"]=="":
            return jsonify({"status": False, "error":"Empty model path"})         
            
        path = Path(data["path"])
        if path.exists():
            self.config.reference_model(path)
            return jsonify({"status": True})         
        else:        
            return jsonify({"status": False, "error":"Model not found"})         
=======
        pth = data["path"]
        if pth!="":
            path = Path(pth)
            if path.exists():
                self.config.reference_model(path)
                return jsonify({"status": True})         
            else:        
                return jsonify({"status": False, "error":"Model not found"})         
        else:        
            return jsonify({"status": False, "error":"Empty model file"})         
>>>>>>> c9c0d9fd

    def list_mounted_personalities(self):
        ASCIIColors.yellow("- Listing mounted personalities")
        return jsonify({"status": True,
                        "personalities":self.config["personalities"],
                        "active_personality_id":self.config["active_personality_id"]
                        })         

    def install_model_from_path(self):
        from tkinter import Tk
        from tkinter.filedialog import askopenfilename
        
        ASCIIColors.info(f"- Selecting model ...")
        # Define the file types
        filetypes = [
            ("Model file", self.binding.file_extension),
        ]
        # Create the Tkinter root window
        root = Tk()

        # Hide the root window
        root.withdraw()

        # Open the file dialog
        file_path = askopenfilename(filetypes=filetypes)
        
        file_path = Path(file_path)
        #
        with open(str(self.lollms_paths.personal_models_path/self.config.binding_name/(file_path.stem+".reference")),"w") as f:
            f.write(file_path)
        
        return jsonify({
                        "status": True
                    })
        
    def reinstall_personality(self):
        try:
            data = request.get_json()
            # Further processing of the data
        except Exception as e:
            print(f"Error occurred while parsing JSON: {e}")
            return jsonify({"status":False, 'error':str(e)})
        if not 'name' in data:
            data['name']=self.config.personalities[self.config["active_personality_id"]]
        try:
            personality_path = lollms_paths.personalities_zoo_path / data['name']
            ASCIIColors.info(f"- Reinstalling personality {data['name']}...")
            ASCIIColors.info("Unmounting personality")
            idx = self.config.personalities.index(data['name'])
            print(f"index = {idx}")
            self.mounted_personalities[idx] = None
            gc.collect()
            try:
                self.mounted_personalities[idx] = AIPersonality(personality_path,
                                            self.lollms_paths, 
                                            self.config,
                                            model=self.model,
                                            run_scripts=True,installation_option=InstallOption.FORCE_INSTALL)
                return jsonify({"status":True})
            except Exception as ex:
                ASCIIColors.error(f"Personality file not found or is corrupted ({data['name']}).\nReturned the following exception:{ex}\nPlease verify that the personality you have selected exists or select another personality. Some updates may lead to change in personality name or category, so check the personality selection in settings to be sure.")
                ASCIIColors.info("Trying to force reinstall")
                return jsonify({"status":False, 'error':str(e)})

        except Exception as e:
            return jsonify({"status":False, 'error':str(e)})

    def reinstall_binding(self):
        try:
            data = request.get_json()
            # Further processing of the data
        except Exception as e:
            print(f"Error occurred while parsing JSON: {e}")
            return jsonify({"status":False, 'error':str(e)})
        ASCIIColors.info(f"- Reinstalling binding {data['name']}...")
        try:
            ASCIIColors.info("Unmounting binding and model")
            self.binding = None
            self.model = None
            for per in self.mounted_personalities:
                per.model = None
            gc.collect()
            ASCIIColors.info("Reinstalling binding")
            self.binding =  BindingBuilder().build_binding(self.config, self.lollms_paths, InstallOption.FORCE_INSTALL)
            ASCIIColors.success("Binding reinstalled successfully")

            ASCIIColors.info("Please select a model")
            return jsonify({"status": True}) 
        except Exception as ex:
<<<<<<< HEAD
            print(f"Couldn't build binding: [{ex}]")
=======
            ASCIIColors.error(f"Couldn't build binding: [{ex}]")
>>>>>>> c9c0d9fd
            trace_exception(ex)
            return jsonify({"status":False, 'error':str(ex)})
        

    def clear_uploads(self):
        ASCIIColors.info("")
        ASCIIColors.info("")
        ASCIIColors.info("")
        ASCIIColors.info(" ╔══════════════════════════════════════════════════╗")
        ASCIIColors.info(" ║               Removing all uploads               ║")
        ASCIIColors.info(" ╚══════════════════════════════════════════════════╝")
        ASCIIColors.info("")
        ASCIIColors.info("")
        ASCIIColors.info("")        
        try:
            folder_path = self.lollms_paths.personal_uploads_path
            # Iterate over all files and directories in the folder
            for entry in folder_path.iterdir():
                if entry.is_file():
                    # Remove file
                    entry.unlink()
                elif entry.is_dir():
                    # Remove directory (recursively)
                    shutil.rmtree(entry)
            print(f"All files and directories inside '{folder_path}' have been removed successfully.")
            return {"status": True}
        except OSError as e:
            ASCIIColors.error(f"Couldn't clear the upload folder.\nMaybe some files are opened somewhere else.\Try doing it manually")
            return {"status": False, 'error': "Couldn't clear the upload folder.\nMaybe some files are opened somewhere else.\Try doing it manually"}


    def update_software(self):
        ASCIIColors.info("")
        ASCIIColors.info("")
        ASCIIColors.info("")
        ASCIIColors.info(" ╔══════════════════════════════════════════════════╗")
        ASCIIColors.info(" ║               Upgrading backend                  ║")
        ASCIIColors.info(" ╚══════════════════════════════════════════════════╝")
        ASCIIColors.info("")
        ASCIIColors.info("")
        ASCIIColors.info("")        
        # Perform a 'git pull' to check for updates
        try:
            # Execute 'git pull' and redirect the output to the console
            process = subprocess.Popen(['git', 'pull'], stdout=subprocess.PIPE, stderr=subprocess.STDOUT, text=True)

            # Read and print the output in real-time
            while True:
                output = process.stdout.readline()
                if output == '' and process.poll() is not None:
                    break
                if output:
                    print(output.strip())

            # Wait for the process to finish and get the return code
            return_code = process.poll()

            if return_code == 0:
                return {"status": True}
            else:
                return {"status": False, 'error': f"git pull failed with return code {return_code}"}
        
        except subprocess.CalledProcessError as ex:
            # There was an error in 'git pull' command
            return {"status": False, 'error': str(ex)}
        
    def selectdb(self):
        from tkinter import Tk, filedialog
        # Initialize Tkinter
        root = Tk()
        root.withdraw()

        # Show file selection dialog
        file_path = filedialog.askopenfilename()

    def check_update(self):
        res = check_update()
        return jsonify({'update_availability':res})

    def restart_program(self):
        ASCIIColors.info("")
        ASCIIColors.info("")
        ASCIIColors.info("")
        ASCIIColors.info(" ╔══════════════════════════════════════════════════╗")
        ASCIIColors.info(" ║              Restarting backend                  ║")
        ASCIIColors.info(" ╚══════════════════════════════════════════════════╝")
        ASCIIColors.info("")
        ASCIIColors.info("")
        ASCIIColors.info("")
        run_restart_script(self.args)
        


    def update_software(self):
        ASCIIColors.info("")
        ASCIIColors.info("")
        ASCIIColors.info("")
        ASCIIColors.info(" ╔══════════════════════════════════════════════════╗")
        ASCIIColors.info(" ║                Updating backend                  ║")
        ASCIIColors.info(" ╚══════════════════════════════════════════════════╝")
        ASCIIColors.info("")
        ASCIIColors.info("")
        ASCIIColors.info("")
        run_update_script(self.args)
        
    def get_lollms_version(self):
        version = pkg_resources.get_distribution('lollms').version
        ASCIIColors.yellow("Lollms version : "+ version)
        return jsonify({"version":version})

    def get_lollms_webui_version(self):
        version = __version__
        ASCIIColors.yellow("Lollms webui version : "+ version)
        return jsonify({"version":version})
    
    
    def reload_binding(self):
        try:
            data = request.get_json()
            # Further processing of the data
        except Exception as e:
            print(f"Error occurred while parsing JSON: {e}")
            return jsonify({"status":False, 'error':str(e)})
        ASCIIColors.info(f"- Reloading binding {data['name']}...")
        try:
            ASCIIColors.info("Unmounting binding and model")
            self.binding = None
            self.model = None
            for personality in self.mounted_personalities:
                personality.model = None
            gc.collect()
            ASCIIColors.info("Reloading binding")
            self.binding =  BindingBuilder().build_binding(self.config, self.lollms_paths)
            ASCIIColors.info("Binding loaded successfully")

            try:
                ASCIIColors.info("Reloading model")
                self.model = self.binding.build_model()
                ASCIIColors.info("Model reloaded successfully")
            except Exception as ex:
                print(f"Couldn't build model: [{ex}]")
                trace_exception(ex)
            try:
                self.rebuild_personalities(reload_all=True)
            except Exception as ex:
                print(f"Couldn't reload personalities: [{ex}]")
            return jsonify({"status": True}) 
        except Exception as ex:
            ASCIIColors.error(f"Couldn't build binding: [{ex}]")
            trace_exception(ex)
            return jsonify({"status":False, 'error':str(ex)})
                

    def p_mount_personality(self):
        print("- Mounting personality")
        try:
            data = request.get_json()
            # Further processing of the data
        except Exception as e:
            print(f"Error occurred while parsing JSON: {e}")
            return
        language = data['language']
        category = data['category']
        name = data['folder']

        package_path = f"{language}/{category}/{name}"
        package_full_path = self.lollms_paths.personalities_zoo_path/package_path
        config_file = package_full_path / "config.yaml"
        if config_file.exists():
            self.config["personalities"].append(package_path)
            self.mounted_personalities = self.rebuild_personalities()
            self.personality = self.mounted_personalities[self.config["active_personality_id"]]
            self.apply_settings()
            ASCIIColors.success("ok")
            if self.config["active_personality_id"]<0:
                return jsonify({"status": False,
                                "personalities":self.config["personalities"],
                                "active_personality_id":self.config["active_personality_id"]
                                })         
            else:
                return jsonify({"status": True,
                                "personalities":self.config["personalities"],
                                "active_personality_id":self.config["active_personality_id"]
                                })         
        else:
            pth = str(config_file).replace('\\','/')
            ASCIIColors.error(f"nok : Personality not found @ {pth}")
            return jsonify({"status": False, "error":f"Personality not found @ {pth}"})         

    def p_unmount_personality(self):
        print("- Unmounting personality ...")
        try:
            data = request.get_json()
            # Further processing of the data
        except Exception as e:
            print(f"Error occurred while parsing JSON: {e}")
            return
        language    = data['language']
        category    = data['category']
        name        = data['folder']
        try:
            index = self.config["personalities"].index(f"{language}/{category}/{name}")
            self.config["personalities"].remove(f"{language}/{category}/{name}")
            if self.config["active_personality_id"]>=index:
                self.config["active_personality_id"]=0
            if len(self.config["personalities"])>0:
                self.mounted_personalities = self.rebuild_personalities()
                self.personality = self.mounted_personalities[self.config["active_personality_id"]]
            else:
                self.personalities = ["english/generic/lollms"]
                self.mounted_personalities = self.rebuild_personalities()
                self.personality = self.mounted_personalities[self.config["active_personality_id"]]
            self.apply_settings()
            ASCIIColors.success("ok")
            return jsonify({
                        "status": True,
                        "personalities":self.config["personalities"],
                        "active_personality_id":self.config["active_personality_id"]
                        })         
        except:
            ASCIIColors.error(f"nok : Personality not found @ {language}/{category}/{name}")
            return jsonify({"status": False, "error":"Couldn't unmount personality"})         
         
    def get_active_personality_settings(self):
        print("- Retreiving personality settings")
        if self.personality.processor is not None:
            if hasattr(self.personality.processor,"personality_config"):
                return jsonify(self.personality.processor.personality_config.config_template.template)
            else:
                return jsonify({})        
        else:
            return jsonify({})               

    def get_active_binding_settings(self):
        print("- Retreiving binding settings")
        if self.binding is not None:
            if hasattr(self.binding,"binding_config"):
                return jsonify(self.binding.binding_config.config_template.template)
            else:
                return jsonify({})        
        else:
            return jsonify({})  
        

    def set_active_personality_settings(self):
        print("- Setting personality settings")
        try:
            data = request.get_json()
            # Further processing of the data
        except Exception as e:
            print(f"Error occurred while parsing JSON: {e}")
            return
        
        if self.personality.processor is not None:
            if hasattr(self.personality.processor,"personality_config"):
                self.personality.processor.personality_config.update_template(data)
                self.personality.processor.personality_config.config.save_config()
                return jsonify({'status':True})
            else:
                return jsonify({'status':False})        
        else:
            return jsonify({'status':False})            

    
    def set_active_binding_settings(self):
        print("- Setting binding settings")
        try:
            data = request.get_json()
            # Further processing of the data
        except Exception as e:
            print(f"Error occurred while parsing JSON: {e}")
            return
        
        if self.binding is not None:
            if hasattr(self.binding,"binding_config"):
                for entry in data:
                    if entry["type"]=="list" and type(entry["value"])==str:
                        try:
                            v = json.loads(entry["value"])
                        except:
                            v= ""
                        if type(v)==list:
                            entry["value"] = v
                        else:
                            entry["value"] = [entry["value"]]
                self.binding.binding_config.update_template(data)
                self.binding.binding_config.config.save_config()
                self.binding = None
                self.model = None
                for per in self.mounted_personalities:
                    per.model = None
                gc.collect()
                self.binding= BindingBuilder().build_binding(self.config, self.lollms_paths)
                self.model = self.binding.build_model()
                return jsonify({'status':True})
            else:
                return jsonify({'status':False})        
        else:
            return jsonify({'status':False})     
    
         
    def get_personality_settings(self):
        print("- Retreiving personality settings")
        try:
            data = request.get_json()
            # Further processing of the data
        except Exception as e:
            print(f"Error occurred while parsing JSON: {e}")
            return
        language = data['language']
        category = data['category']
        name = data['folder']

        if category.startswith("personal"):
            personality_folder = self.lollms_paths.personal_personalities_path/f"{language}"/f"{category}"/f"{name}"
        else:
            personality_folder = self.lollms_paths.personalities_zoo_path/f"{language}"/f"{category}"/f"{name}"

        personality = AIPersonality(personality_folder,
                                    self.lollms_paths, 
                                    self.config,
                                    model=self.model,
                                    run_scripts=True)
        if personality.processor is not None:
            if hasattr(personality.processor,"personality_config"):
                return jsonify(personality.processor.personality_config.config_template.template)
            else:
                return jsonify({})        
        else:
            return jsonify({})       


    def p_select_personality(self):

        data = request.get_json()
        id = data['id']
        print(f"- Selecting active personality {id} ...",end="")
        if id<len(self.config["personalities"]):
            self.config["active_personality_id"]=id
            self.personality = self.mounted_personalities[self.config["active_personality_id"]]
            self.apply_settings()
            ASCIIColors.success("ok")
            print(f"Mounted {self.personality.name}")
            return jsonify({
                "status": True,
                "personalities":self.config["personalities"],
                "active_personality_id":self.config["active_personality_id"]                
                })
        else:
            ASCIIColors.error(f"nok : personality id out of bounds @ {id} >= {len(self.config['personalities'])}")
            return jsonify({"status": False, "error":"Invalid ID"})         
                    

    def add_model_reference(self):
        try:
            ASCIIColors.info("Creating a model reference")
            path = Path(request.path)
            ref_path=self.lollms_paths.personal_models_path/self.config.binding_name/(path.name+".reference")
            with open(ref_path,"w") as f:
                f.write(str(path))

            return jsonify({"status": True})   
        except Exception as ex:
            ASCIIColors.error(ex)
            trace_exception(ex)
            return jsonify({"status": False})   

    def upload_model(self):      
        file = request.files['file']
        file.save(self.lollms_paths.personal_models_path/self.config.binding_name/file.filename)
        return jsonify({"status": True})   

    def upload_avatar(self):      
        file = request.files['avatar']
        file.save(self.lollms_paths.personal_user_infos_path/file.filename)
        return jsonify({"status": True,"fileName":file.filename})   
        
        
        
    def rename(self):
        data = request.get_json()
        client_id = data["client_id"]
        title = data["title"]
        self.connections[client_id]["current_discussion"].rename(title)
        return "renamed successfully"
    
    def edit_title(self):
        data                = request.get_json()
        client_id           = data["client_id"]
        title               = data["title"]
        discussion_id       = data["id"]
        self.connections[client_id]["current_discussion"] = Discussion(discussion_id, self.db)
        self.connections[client_id]["current_discussion"].rename(title)
        return jsonify({'status':True})
    
    def delete_discussion(self):
        data            = request.get_json()
        client_id       = data["client_id"]
        discussion_id   = data["id"]
        self.connections[client_id]["current_discussion"] = Discussion(discussion_id, self.db)
        self.connections[client_id]["current_discussion"].delete_discussion()
        self.connections[client_id]["current_discussion"] = None
        return jsonify({'status':True})

    def edit_message(self):
        client_id       = request.args.get("client_id")
        discussion_id   = request.args.get("id")
        new_message     = request.args.get("message")
        try:
            self.connections[client_id]["current_discussion"].edit_message(discussion_id, new_message)
            return jsonify({"status": True})
        except Exception as ex:
            return jsonify({"status": False, "error":str(ex)})


    def message_rank_up(self):
        client_id       = request.args.get("client_id")
        discussion_id   = request.args.get("id")
        try:
            new_rank = self.connections[client_id]["current_discussion"].message_rank_up(discussion_id)
            return jsonify({"status": True, "new_rank": new_rank})
        except Exception as ex:
            return jsonify({"status": False, "error":str(ex)})

    def message_rank_down(self):
        client_id = request.args.get("client_id")
        discussion_id = request.args.get("id")
        try:
            new_rank = self.connections[client_id]["current_discussion"].message_rank_down(discussion_id)
            return jsonify({"status": True, "new_rank": new_rank})
        except Exception as ex:
            return jsonify({"status": False, "error":str(ex)})

    def delete_message(self):
        client_id = request.args.get("client_id")
        discussion_id = request.args.get("id")
        if self.connections[client_id]["current_discussion"] is None:
            return jsonify({"status": False,"message":"No discussion is selected"})
        else:
            new_rank = self.connections[client_id]["current_discussion"].delete_message(discussion_id)
            ASCIIColors.yellow("Message deleted")
            return jsonify({"status":True,"new_rank": new_rank})



    def set_binding(self):
        data = request.get_json()
        binding =  str(data["binding"])
        if self.config['binding_name']!= binding:
            print("New binding selected")
            
            self.config['binding_name'] = binding
            try:
                binding_ =self.process.load_binding(config["binding_name"],True)
                models = binding_.list_models(self.config)
                if len(models)>0:      
                    self.binding = binding_
                    self.config['model_name'] = models[0]
                    # Build chatbot
                    return jsonify(self.process.set_config(self.config))
                else:
                    return jsonify({"status": "no_models_found"})
            except :
                return jsonify({"status": "failed"})
                
        return jsonify({"status": "error"})

    def set_model(self):
        data = request.get_json()
        model =  str(data["model_name"])
        if self.config['model_name']!= model:
            print("set_model: New model selected")            
            self.config['model_name'] = model
            # Build chatbot            
            return jsonify(self.process.set_config(self.config))

        return jsonify({"status": "succeeded"})    
    
    
    def get_available_models(self):
        """Get the available models

        Returns:
            _type_: _description_
        """
        if self.binding is None:
            return jsonify([])
        model_list = self.binding.get_available_models()

        models = []
        ASCIIColors.yellow("Recovering available models")
        for model in model_list:
            try:
                filename = model.get('filename',"")
                server = model.get('server',"")
                variants = model.get('variants',[])
                image_url = model.get("icon", '/images/default_model.png')
                license = model.get("license", 'unknown')
                owner = model.get("owner", 'unknown')
                owner_link = model.get("owner_link", 'https://github.com/ParisNeo')
                filesize = int(model.get('filesize',0))
                description = model.get('description',"")
                model_type = model.get("model_type","")
                if server.endswith("/"):
                    path = f'{server}{filename}'
                else:
                    path = f'{server}/{filename}'
                local_path = lollms_paths.personal_models_path/f'{self.config["binding_name"]}/{filename}'
                is_installed = local_path.exists() or model_type.lower()=="api"
                models.append({
                    'title': filename,
                    'variants': variants,
                    'icon': image_url,  # Replace with the path to the model icon
                    'license': license,
                    'owner': owner,
                    'owner_link': owner_link,
                    'description': description,
                    'isInstalled': is_installed,
                    'path': path,
                    'filesize': filesize,
                    'model_type': model_type
                })
            except Exception as ex:
                print("#################################")
                print(ex)
                print("#################################")
                print(f"Problem with model : {model}")
        return jsonify(models)


    def train(self):
        form_data = request.form

        # Create and populate the config file
        config = {
            'model_name': form_data['model_name'],
            'tokenizer_name': form_data['tokenizer_name'],
            'dataset_path': form_data['dataset_path'],
            'max_length': form_data['max_length'],
            'batch_size': form_data['batch_size'],
            'lr': form_data['lr'],
            'num_epochs': form_data['num_epochs'],
            'output_dir': form_data['output_dir'],
        }

        with open('train/configs/train/local_cfg.yaml', 'w') as f:
            yaml.dump(config, f)

        # Trigger the train.py script
        # Place your code here to run the train.py script with the created config file
        # accelerate launch --dynamo_backend=inductor --num_processes=8 --num_machines=1 --machine_rank=0 --deepspeed_multinode_launcher standard --mixed_precision=bf16  --use_deepspeed --deepspeed_config_file=configs/deepspeed/ds_config_gptj.json train.py --config configs/train/finetune_gptj.yaml

        subprocess.check_call(["accelerate","launch", "--dynamo_backend=inductor", "--num_processes=8", "--num_machines=1", "--machine_rank=0", "--deepspeed_multinode_launcher standard", "--mixed_precision=bf16", "--use_deepspeed", "--deepspeed_config_file=train/configs/deepspeed/ds_config_gptj.json", "train/train.py", "--config", "train/configs/train/local_cfg.yaml"])

        return jsonify({'message': 'Training started'})
    
    def get_config(self):
        return jsonify(self.config.to_dict())
    
    def get_current_personality_path_infos(self):
        if self.personality is None:
            return jsonify({
                "personality_language":"",
                "personality_category":"", 
                "personality_name":""
            })
        else:
            return jsonify({
                "personality_language":self.personality_language,
                "personality_category":self.personality_category, 
                "personality_name":self.personality_name
            })

    def main(self):
        return render_template("main.html")
    
    def settings(self):
        return render_template("settings.html")

    def help(self):
        return render_template("help.html")
    
    def training(self):
        return render_template("training.html")

    def extensions(self):
        return render_template("extensions.html")

def sync_cfg(default_config, config):
    """Syncs a configuration with the default configuration

    Args:
        default_config (_type_): _description_
        config (_type_): _description_

    Returns:
        _type_: _description_
    """
    added_entries = []
    removed_entries = []

    # Ensure all fields from default_config exist in config
    for key, value in default_config.items():
        if key not in config:
            config[key] = value
            added_entries.append(key)

    # Remove fields from config that don't exist in default_config
    for key in list(config.config.keys()):
        if key not in default_config:
            del config.config[key]
            removed_entries.append(key)

    config["version"]=default_config["version"]
    
    return config, added_entries, removed_entries

if __name__ == "__main__":
    lollms_paths = LollmsPaths.find_paths(force_local=True, custom_default_cfg_path="configs/config.yaml")
    db_folder = lollms_paths.personal_path/"databases"
    db_folder.mkdir(parents=True, exist_ok=True)
    
    # Parsong parameters
    parser = argparse.ArgumentParser(description="Start the chatbot Flask app.")
    
    parser.add_argument(
        "-c", "--config", type=str, default="local_config", help="Sets the configuration file to be used."
    )

    parser.add_argument(
        "-p", "--personality", type=str, default=None, help="Selects the personality to be using."
    )

    parser.add_argument(
        "-s", "--seed", type=int, default=None, help="Force using a specific seed value."
    )

    parser.add_argument(
        "-m", "--model", type=str, default=None, help="Force using a specific model."
    )
    parser.add_argument(
        "--temp", type=float, default=None, help="Temperature parameter for the model."
    )
    parser.add_argument(
        "--n_predict",
        type=int,
        default=None,
        help="Number of tokens to predict at each step.",
    )
    parser.add_argument(
        "--n_threads",
        type=int,
        default=None,
        help="Number of threads to use.",
    )
    parser.add_argument(
        "--top_k", type=int, default=None, help="Value for the top-k sampling."
    )
    parser.add_argument(
        "--top_p", type=float, default=None, help="Value for the top-p sampling."
    )
    parser.add_argument(
        "--repeat_penalty", type=float, default=None, help="Penalty for repeated tokens."
    )
    parser.add_argument(
        "--repeat_last_n",
        type=int,
        default=None,
        help="Number of previous tokens to consider for the repeat penalty.",
    )
    parser.add_argument(
        "--ctx_size",
        type=int,
        default=None,#2048,
        help="Size of the context window for the model.",
    )
    parser.add_argument(
        "--debug",
        dest="debug",
        action="store_true",
        default=None,
        help="launch Flask server in debug mode",
    )
    parser.add_argument(
        "--host", type=str, default=None, help="the hostname to listen on"
    )
    parser.add_argument("--port", type=int, default=None, help="the port to listen on")
    parser.add_argument(
        "--db_path", type=str, default=None, help="Database path"
    )
    args = parser.parse_args()

    # Configuration loading part
    config = LOLLMSConfig.autoload(lollms_paths)
    
    # Override values in config with command-line arguments
    for arg_name, arg_value in vars(args).items():
        if arg_value is not None:
            config[arg_name] = arg_value

    # Copy user
    # Assuming the current file's directory contains the 'assets' subfolder
    current_file_dir = Path(__file__).parent
    assets_dir = current_file_dir / "assets"
    default_user_avatar = assets_dir / "default_user.svg"    
    user_avatar_path = lollms_paths.personal_user_infos_path / "default_user.svg"
    if not user_avatar_path.exists():
        # If the user avatar doesn't exist, copy the default avatar from the assets folder
        shutil.copy(default_user_avatar, user_avatar_path)
    # executor = ThreadPoolExecutor(max_workers=1)
    # app.config['executor'] = executor
    # Check if .no_gpu file exists
    no_gpu_file = Path('.no_gpu')
    if no_gpu_file.exists():
        # If the file exists, change self.config.use_gpu to False
        config.enable_gpu = False
        config.save_config()
        
        # Remove the .no_gpu file
        no_gpu_file.unlink()
    
    bot = LoLLMsWebUI(args, app, socketio, config, config.file_path, lollms_paths)

    # chong Define custom WebSocketHandler with error handling 
    class CustomWebSocketHandler(WebSocketHandler):
        def handle_error(self, environ, start_response, e):
            # Handle the error here
            print("WebSocket error:", e)
            super().handle_error(environ, start_response, e)
    


    # chong -add socket server    
    app.config['debug'] = config["debug"]

    if config["debug"]:
        ASCIIColors.info("debug mode:true")    
    else:
        ASCIIColors.info("debug mode:false")
       
    
    url = f'http://{config["host"]}:{config["port"]}'
    if config["host"]!="localhost":
        print(f'Please open your browser and go to http://localhost:{config["port"]} to view the ui')
        ASCIIColors.success(f'This server is visible from a remote PC. use this address http://{get_ip_address()}:{config["port"]}')
    else:
        print(f"Please open your browser and go to {url} to view the ui")
    
    socketio.run(app, host=config["host"], port=config["port"])
    # http_server = WSGIServer((config["host"], config["port"]), app, handler_class=WebSocketHandler)
    # http_server.serve_forever()<|MERGE_RESOLUTION|>--- conflicted
+++ resolved
@@ -956,7 +956,6 @@
     
     def add_reference_to_local_model(self):     
         data = request.get_json()
-<<<<<<< HEAD
         if data["path"]=="":
             return jsonify({"status": False, "error":"Empty model path"})         
             
@@ -966,18 +965,6 @@
             return jsonify({"status": True})         
         else:        
             return jsonify({"status": False, "error":"Model not found"})         
-=======
-        pth = data["path"]
-        if pth!="":
-            path = Path(pth)
-            if path.exists():
-                self.config.reference_model(path)
-                return jsonify({"status": True})         
-            else:        
-                return jsonify({"status": False, "error":"Model not found"})         
-        else:        
-            return jsonify({"status": False, "error":"Empty model file"})         
->>>>>>> c9c0d9fd
 
     def list_mounted_personalities(self):
         ASCIIColors.yellow("- Listing mounted personalities")
@@ -1067,11 +1054,7 @@
             ASCIIColors.info("Please select a model")
             return jsonify({"status": True}) 
         except Exception as ex:
-<<<<<<< HEAD
-            print(f"Couldn't build binding: [{ex}]")
-=======
             ASCIIColors.error(f"Couldn't build binding: [{ex}]")
->>>>>>> c9c0d9fd
             trace_exception(ex)
             return jsonify({"status":False, 'error':str(ex)})
         
