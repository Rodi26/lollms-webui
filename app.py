--- conflicted
+++ resolved
@@ -437,15 +437,11 @@
 if __name__ == "__main__":
     parser = argparse.ArgumentParser(description="Start the chatbot Flask app.")
     parser.add_argument(
-<<<<<<< HEAD
         "-c", "--config", type=str, default="default", help="Sets the configuration file to be used."
     )
 
     parser.add_argument(
-        "-s", "--seed", type=int, default=None, help="Force using a specific model."
-=======
         "-s", "--seed", type=int, default=None, help="Force using a specific seed value."
->>>>>>> f69473ed
     )
 
     parser.add_argument(
