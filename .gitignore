--- conflicted
+++ resolved
@@ -130,18 +130,6 @@
 
 # Database
 *.db
-<<<<<<< HEAD
-/data
-
-# Models and tokenizers
-*.bin
-*.bin.orig
-*.model
-
-
-# Vscode files 
-.vscode
-=======
 
 # Docker files
 /data
@@ -152,5 +140,4 @@
 !models/README.md
 
 # Temporary files
-tmp/
->>>>>>> 8e992a45
+tmp/